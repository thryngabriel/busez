--- conflicted
+++ resolved
@@ -21,11 +21,6 @@
   display: none;
 }
 
-<<<<<<< HEAD
-.leaflet-control-attribution,
-.leaflet-bottom {
-  z-index: 0 !important;
-=======
 @layer base {
   :root {
     --background: 0 0% 100%;
@@ -89,5 +84,9 @@
   body {
     @apply bg-background text-foreground;
   }
->>>>>>> df6186a5
+}
+
+.leaflet-control-attribution,
+.leaflet-bottom {
+  z-index: 0 !important;
 }