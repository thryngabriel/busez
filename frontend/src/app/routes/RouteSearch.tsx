--- conflicted
+++ resolved
@@ -5,23 +5,12 @@
 import {
   handleFilterClick,
   handleSwapStations,
-<<<<<<< HEAD
-} from "../handlers/route.search.handler";
-import dayjs from "dayjs";
-import "dayjs/locale/en";
-import { LocalizationProvider } from "@mui/x-date-pickers/LocalizationProvider";
-import { AdapterDayjs } from "@mui/x-date-pickers/AdapterDayjs";
-import { DatePicker } from "@mui/x-date-pickers/DatePicker";
-import { ThemeProvider } from "@mui/material/styles";
-import { darkTheme, customSelectStyles } from "./routeSearchStyles";
 import MapSelector from "../components/MapSelector";
-=======
 } from '../handlers/route.search.handler';
 import dayjs from 'dayjs';
 import StationSelect from '@/components/StationSelect';
 import DateSelector from '@/components/DateSelector';
 
->>>>>>> ef812bc1
 interface RouteSearchProps {
   stations: Station[];
   selectedDepartureStation: string | null;
@@ -48,7 +37,6 @@
   return (
     <>
       <h1>Pretraži Linije</h1>
-<<<<<<< HEAD
       {/* TODO: Uncomment and use MapSelector once station coordinates are gathered
       <MapSelector
         stations={stations}
@@ -58,28 +46,13 @@
         selectedDestinationStationId={selectedArrivalStation}
       />
       */}
-      <div className="flex flex-col items-center space-y-4 my-4">
-        <Select
-          options={stationOptions}
-          value={stationOptions.find(
-            (option) =>
-              normalizeString(option.value) ===
-              normalizeString(selectedDepartureStation ?? "")
-          )}
-          onChange={(selectedOption) =>
-            handleChange(selectedOption, setSelectedDepartureStation)
-          }
-          placeholder="Odaberite Stanicu Polaska"
-          styles={customSelectStyles}
-          className="w-full md:w-2/3 lg:w-1/2 mx-auto"
-=======
       <div className='flex flex-col items-center space-y-4 my-4'>
         <StationSelect
           stations={stations}
           selectedStation={selectedDepartureStation}
           setSelectedStation={setSelectedDepartureStation}
           placeholder='Odaberite Stanicu Polaska'
->>>>>>> ef812bc1
+
         />
         <Button
           radius='full'
