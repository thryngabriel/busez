"use client";

import React, { useState, useEffect } from "react";
import Head from "next/head";
import RouteService from "../services/route.service";
import AgencyService from "../services/agency.service";
import StationService from "../services/station.service";
<<<<<<< HEAD
import { Route } from "../models/route.model";
import RouteForm from "./RouteForm";
=======
import { Route, RouteType } from "../models/route.model";
import RoutesTable from "./RoutesTable";
import RouteForm from "./RouteForm";
import RouteSearch from "./RouteSearch";
import { Week, Weekdays } from "../models/weekdays.model";
>>>>>>> 9663b019
import Agency from "../models/agency.model";
import Station from "../models/station.model";

const RoutesPage: React.FC = () => {
  const [routes, setRoutes] = useState<Route[]>([]);
  const [originalRoutes, setOriginalRoutes] = useState<Route[]>([]);
  const [stations, setStations] = useState<Station[]>([]);
  const [agencies, setAgencies] = useState<Agency[]>([]);

  const [selectedDepartureStation, setSelectedDepartureStation] = useState<
    string | null
  >(null);
  const [selectedArrivalStation, setSelectedArrivalStation] = useState<
    string | null
  >(null);
  const [selectedDepartureDate, setSelectedDepartureDate] = useState<
    number | null
  >(null);
  const [selectedReturnDate, setSelectedReturnDate] = useState<number | null>(
    null
  );

  useEffect(() => {
    const fetchRoutes = async () => {
      try {
        const fetchedRoutes = await RouteService.getRoutes();
        setRoutes(fetchedRoutes);
        setOriginalRoutes(fetchedRoutes);
      } catch (error) {
        console.error("Error fetching routes:", error);
      }
    };

    const fetchStations = async () => {
      try {
        const fetchedStations = await StationService.getStations();
        setStations(fetchedStations);
      } catch (error) {
        console.error("Error fetching stations:", error);
      }
    };

    const fetchAgencies = async () => {
      try {
        const fetchedAgencies = await AgencyService.getAgencies();
        setAgencies(fetchedAgencies);
      } catch (error) {
        console.error("Error fetching agencies:", error);
      }
    };

    fetchRoutes();
    fetchStations();
    fetchAgencies();
  }, []);

  const [agencyNames, setAgencyNames] = useState<Record<string, string>>({});

  useEffect(() => {
    const fetchAgencyNames = async () => {
      const agencyIds = routes.map((route) => route.agencyId);
      const uniqueAgencyIds = Array.from(new Set(agencyIds));

      const agencyNamePromises = uniqueAgencyIds.map(async (agencyId) => {
        try {
          const agency = await AgencyService.getAgency(agencyId);
          return { [agencyId]: agency.name };
        } catch (error) {
          console.error("Error fetching agency:", error);
          return { [agencyId]: "Unknown Agency" };
        }
      });

      Promise.all(agencyNamePromises)
        .then((agencyNameObjects) => {
          const mergedAgencyNames = Object.assign({}, ...agencyNameObjects);
          setAgencyNames(mergedAgencyNames);
        })
        .catch((error) => console.error("Error fetching agency names:", error));
    };

    if (routes.length > 0) {
      fetchAgencyNames();
    }
  }, [routes]);

  const handleRouteAdded = async () => {
    try {
      const fetchedRoutes = await RouteService.getRoutes();
      setRoutes(fetchedRoutes);
      setOriginalRoutes(fetchedRoutes);
    } catch (error) {
      console.error("Error fetching routes:", error);
    }
  };

  const handleFilterRoutes = () => {
    const departureStationName = selectedDepartureStation
      ? stations.find((station) => station._id === selectedDepartureStation)
          ?.name
      : "None";
    const arrivalStationName = selectedArrivalStation
      ? stations.find((station) => station._id === selectedArrivalStation)?.name
      : "None";

    const departureDay =
      selectedDepartureDate !== null ? Week[selectedDepartureDate] : "None";
    const returnDay =
      selectedReturnDate !== null ? Week[selectedReturnDate] : "None";

    const filteredRoutes = originalRoutes.filter((route) => {
      const departureStationIndex = route.stations.findIndex(
        (station) => station.stationId === selectedDepartureStation
      );
      const arrivalStationIndex = route.stations.findIndex(
        (station) => station.stationId === selectedArrivalStation
      );

      const isReversedOrder = arrivalStationIndex < departureStationIndex;

      const isActiveOnDepartureDay = isReversedOrder
        ? returnDay !== "None"
          ? route.activeDays[returnDay as keyof Weekdays] ?? false
          : true
        : departureDay !== "None"
        ? route.activeDays[departureDay as keyof Weekdays] ?? false
        : true;

      const isActiveOnReturnDay = isReversedOrder
        ? departureDay !== "None"
          ? route.returnDays?.[departureDay as keyof Weekdays] ?? false
          : true
        : returnDay !== "None"
        ? route.returnDays?.[returnDay as keyof Weekdays] ?? false
        : true;

      if (
        selectedDepartureStation &&
        !route.stations.some(
          (station) => station.stationId === selectedDepartureStation
        )
      ) {
        return false;
      }
      if (
        selectedArrivalStation &&
        !route.stations.some(
          (station) => station.stationId === selectedArrivalStation
        )
      ) {
        return false;
      }
      return isActiveOnDepartureDay && isActiveOnReturnDay;
    });

    setRoutes(filteredRoutes);
  };

  return (
    <>
      <Head>
        <title>Routes</title>
      </Head>
      <div className="container mx-auto p-4">
        <h1 className="text-3xl font-bold text-center mb-4">Routes</h1>
        <RouteForm
          stations={stations}
          agencies={agencies}
          onRouteAdded={handleRouteAdded}
        />
<<<<<<< HEAD
=======

        <RouteSearch
          stations={stations}
          selectedDepartureStation={selectedDepartureStation}
          selectedArrivalStation={selectedArrivalStation}
          selectedDepartureDate={selectedDepartureDate}
          selectedReturnDate={selectedReturnDate}
          setSelectedDepartureDate={setSelectedDepartureDate}
          setSelectedReturnDate={setSelectedReturnDate}
          setSelectedDepartureStation={setSelectedDepartureStation}
          setSelectedArrivalStation={setSelectedArrivalStation}
          onFilter={handleFilterRoutes}
        />

        {routes.map((route) => (
          <Card key={route._id} shadow="sm" className="p-6 mb-4">
            <h2 className="text-xl mb-2">{route.name}</h2>
            <p>Agency: {agencyNames[route.agencyId]}</p>
            <p>Active Days: {renderWeekdays(route.activeDays)}</p>
            {route.returnDays &&
              areDaysDifferent(route.activeDays, route.returnDays) && (
                <p>Return Days: {renderWeekdays(route.returnDays)}</p>
              )}
            <p>Duration: {route.duration}</p>
            <p>Type: {getRouteType(route.type)}</p>
            <br />
            <RoutesTable route={route} stations={stations} />
          </Card>
        ))}
>>>>>>> 9663b019
      </div>
    </>
  );
};

export default RoutesPage;<|MERGE_RESOLUTION|>--- conflicted
+++ resolved
@@ -5,44 +5,21 @@
 import RouteService from "../services/route.service";
 import AgencyService from "../services/agency.service";
 import StationService from "../services/station.service";
-<<<<<<< HEAD
 import { Route } from "../models/route.model";
 import RouteForm from "./RouteForm";
-=======
-import { Route, RouteType } from "../models/route.model";
-import RoutesTable from "./RoutesTable";
-import RouteForm from "./RouteForm";
-import RouteSearch from "./RouteSearch";
-import { Week, Weekdays } from "../models/weekdays.model";
->>>>>>> 9663b019
 import Agency from "../models/agency.model";
 import Station from "../models/station.model";
 
 const RoutesPage: React.FC = () => {
   const [routes, setRoutes] = useState<Route[]>([]);
-  const [originalRoutes, setOriginalRoutes] = useState<Route[]>([]);
   const [stations, setStations] = useState<Station[]>([]);
   const [agencies, setAgencies] = useState<Agency[]>([]);
-
-  const [selectedDepartureStation, setSelectedDepartureStation] = useState<
-    string | null
-  >(null);
-  const [selectedArrivalStation, setSelectedArrivalStation] = useState<
-    string | null
-  >(null);
-  const [selectedDepartureDate, setSelectedDepartureDate] = useState<
-    number | null
-  >(null);
-  const [selectedReturnDate, setSelectedReturnDate] = useState<number | null>(
-    null
-  );
 
   useEffect(() => {
     const fetchRoutes = async () => {
       try {
         const fetchedRoutes = await RouteService.getRoutes();
         setRoutes(fetchedRoutes);
-        setOriginalRoutes(fetchedRoutes);
       } catch (error) {
         console.error("Error fetching routes:", error);
       }
@@ -71,8 +48,6 @@
     fetchAgencies();
   }, []);
 
-  const [agencyNames, setAgencyNames] = useState<Record<string, string>>({});
-
   useEffect(() => {
     const fetchAgencyNames = async () => {
       const agencyIds = routes.map((route) => route.agencyId);
@@ -91,7 +66,6 @@
       Promise.all(agencyNamePromises)
         .then((agencyNameObjects) => {
           const mergedAgencyNames = Object.assign({}, ...agencyNameObjects);
-          setAgencyNames(mergedAgencyNames);
         })
         .catch((error) => console.error("Error fetching agency names:", error));
     };
@@ -105,72 +79,9 @@
     try {
       const fetchedRoutes = await RouteService.getRoutes();
       setRoutes(fetchedRoutes);
-      setOriginalRoutes(fetchedRoutes);
     } catch (error) {
       console.error("Error fetching routes:", error);
     }
-  };
-
-  const handleFilterRoutes = () => {
-    const departureStationName = selectedDepartureStation
-      ? stations.find((station) => station._id === selectedDepartureStation)
-          ?.name
-      : "None";
-    const arrivalStationName = selectedArrivalStation
-      ? stations.find((station) => station._id === selectedArrivalStation)?.name
-      : "None";
-
-    const departureDay =
-      selectedDepartureDate !== null ? Week[selectedDepartureDate] : "None";
-    const returnDay =
-      selectedReturnDate !== null ? Week[selectedReturnDate] : "None";
-
-    const filteredRoutes = originalRoutes.filter((route) => {
-      const departureStationIndex = route.stations.findIndex(
-        (station) => station.stationId === selectedDepartureStation
-      );
-      const arrivalStationIndex = route.stations.findIndex(
-        (station) => station.stationId === selectedArrivalStation
-      );
-
-      const isReversedOrder = arrivalStationIndex < departureStationIndex;
-
-      const isActiveOnDepartureDay = isReversedOrder
-        ? returnDay !== "None"
-          ? route.activeDays[returnDay as keyof Weekdays] ?? false
-          : true
-        : departureDay !== "None"
-        ? route.activeDays[departureDay as keyof Weekdays] ?? false
-        : true;
-
-      const isActiveOnReturnDay = isReversedOrder
-        ? departureDay !== "None"
-          ? route.returnDays?.[departureDay as keyof Weekdays] ?? false
-          : true
-        : returnDay !== "None"
-        ? route.returnDays?.[returnDay as keyof Weekdays] ?? false
-        : true;
-
-      if (
-        selectedDepartureStation &&
-        !route.stations.some(
-          (station) => station.stationId === selectedDepartureStation
-        )
-      ) {
-        return false;
-      }
-      if (
-        selectedArrivalStation &&
-        !route.stations.some(
-          (station) => station.stationId === selectedArrivalStation
-        )
-      ) {
-        return false;
-      }
-      return isActiveOnDepartureDay && isActiveOnReturnDay;
-    });
-
-    setRoutes(filteredRoutes);
   };
 
   return (
@@ -185,38 +96,6 @@
           agencies={agencies}
           onRouteAdded={handleRouteAdded}
         />
-<<<<<<< HEAD
-=======
-
-        <RouteSearch
-          stations={stations}
-          selectedDepartureStation={selectedDepartureStation}
-          selectedArrivalStation={selectedArrivalStation}
-          selectedDepartureDate={selectedDepartureDate}
-          selectedReturnDate={selectedReturnDate}
-          setSelectedDepartureDate={setSelectedDepartureDate}
-          setSelectedReturnDate={setSelectedReturnDate}
-          setSelectedDepartureStation={setSelectedDepartureStation}
-          setSelectedArrivalStation={setSelectedArrivalStation}
-          onFilter={handleFilterRoutes}
-        />
-
-        {routes.map((route) => (
-          <Card key={route._id} shadow="sm" className="p-6 mb-4">
-            <h2 className="text-xl mb-2">{route.name}</h2>
-            <p>Agency: {agencyNames[route.agencyId]}</p>
-            <p>Active Days: {renderWeekdays(route.activeDays)}</p>
-            {route.returnDays &&
-              areDaysDifferent(route.activeDays, route.returnDays) && (
-                <p>Return Days: {renderWeekdays(route.returnDays)}</p>
-              )}
-            <p>Duration: {route.duration}</p>
-            <p>Type: {getRouteType(route.type)}</p>
-            <br />
-            <RoutesTable route={route} stations={stations} />
-          </Card>
-        ))}
->>>>>>> 9663b019
       </div>
     </>
   );
